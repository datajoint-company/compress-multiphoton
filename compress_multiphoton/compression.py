import numpy as np
from sklearn.linear_model import TheilSenRegressor


def _longest_run(bool_array):
    step = np.diff(np.int8(bool_array), prepend=0, append=0)
    on = np.where(step == 1)[0]
    off = np.where(step == -1)[0]
    i = np.argmax(off - on)
    return slice(on[i], off[i])


def compute_quantal_size(movie: np.array) -> dict:
    """Calculate quantal size for a movie.

    Args:
        movie (np.array):  A movie in the format (height, width, time).

    Returns:
        dict: A dictionary with the following keys:
            - 'model': The fitted TheilSenRegressor model.
            - 'min_intensity': Minimum intensity used.
            - 'max_intensity': Maximum intensity used.
            - 'intensity_levels': Intensity levels.
            - 'variance': Variances at intensity levels.
            - 'quantal_size': Estimated quantal size.
            - 'zero_level': Estimated ADC gain.
    """
    movie = movie.astype(np.int32, copy=False)
    intensity = (movie[:, :, :-1] + movie[:, :, 1:] + 1) // 2
    difference = movie[:, :, :-1] - movie[:, :, 1:]

    MIN_COUNTS = 1000
    counts = np.bincount(intensity.flatten())
    counts_slice = _longest_run(counts > MIN_COUNTS)
    counts_slice = slice(
        max(counts_slice.stop * 20 // 100, counts_slice.start), counts_slice.stop
    )

    counts = counts[counts_slice]
    idx = (intensity >= counts_slice.start) & (intensity < counts_slice.stop)
    variance = (
        np.bincount(
            intensity[idx] - counts_slice.start,
            weights=(np.float32(difference[idx]) ** 2) / 2,
        )
        / counts
    )

<<<<<<< HEAD
    intensity_levels = np.arange(counts_slice.start, counts_slice.stop)
=======
    intensity_levels = np.r_[cts_slice]
>>>>>>> 0d2a0f63

    model = TheilSenRegressor()
    model.fit(intensity_levels.reshape(-1, 1), variance)
    quantal_size = model.coef_[0]
    zero_level = -model.intercept_ / model.coef_[0]

    return dict(
        model=model,
        min_intensity=counts_slice.start,
        max_intensity=counts_slice.stop,
        intensity_levels=intensity_levels,
        variance=variance,
        quantal_size=quantal_size,
        zero_level=zero_level,
    )


def anscombe(frames, a0: float, a1: float, beta: float):
    """Compute the Anscombe variance stabilizing transform.

    Transforms a Poisson distributed signals in video recordings to...

    Args:
        frames (np.array_like): Single channel (gray scale) imaging frames, volume or video.
        a0 (float): Intercept of the photon transfer curve (offset)
        a1 (float): Slope of the photon transfer curve (ADC gain)
        beta (float): Ratio of the quantization step to noise.

    Returns:
        transformed_frames: _description_
    """
    transformed_frames = (2.0 / beta * np.sqrt((frames + a0) / a1 + 0.375)).astype(
        np.int8
    )
    return transformed_frames<|MERGE_RESOLUTION|>--- conflicted
+++ resolved
@@ -47,11 +47,7 @@
         / counts
     )
 
-<<<<<<< HEAD
-    intensity_levels = np.arange(counts_slice.start, counts_slice.stop)
-=======
-    intensity_levels = np.r_[cts_slice]
->>>>>>> 0d2a0f63
+    intensity_levels = np.r_[counts_slice]
 
     model = TheilSenRegressor()
     model.fit(intensity_levels.reshape(-1, 1), variance)
